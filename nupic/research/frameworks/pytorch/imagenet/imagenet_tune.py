--- conflicted
+++ resolved
@@ -376,16 +376,12 @@
 
     # Build kwargs for `tune.run` function using merged config and command line dict
     kwargs_names = tune.run.__code__.co_varnames[:tune.run.__code__.co_argcount]
-<<<<<<< HEAD
-    kwargs = dict(zip(kwargs_names, [trainable_class, *tune.run.__defaults__]))
-=======
 
     if "sigopt_config" in config:
         kwargs = dict(zip(kwargs_names, [SigOptImagenetTrainable,
                                          *tune.run.__defaults__]))
     else:
         kwargs = dict(zip(kwargs_names, [ImagenetTrainable, *tune.run.__defaults__]))
->>>>>>> 9b139ba2
 
     # Update`tune.run` kwargs with config
     kwargs.update(config)
@@ -404,7 +400,6 @@
     kwargs.update(queue_trials=True)
 
     # Group trial into nodes as much as possible
-<<<<<<< HEAD
     use_affinity = config.get("affinity", False)
     if use_affinity:
         kwargs.update(trial_executor=AffinityExecutor(
@@ -412,13 +407,6 @@
             reuse_actors=kwargs.get("reuse_actors", False),
             ray_auto_init=kwargs.get("ray_auto_init", True)
         ))
-=======
-    # kwargs.update(trial_executor=AffinityExecutor(
-    #     queue_trials=kwargs.get("queue_trials", True),
-    #     reuse_actors=kwargs.get("reuse_actors", False),
-    #     ray_auto_init=kwargs.get("ray_auto_init", True)
-    # ))
->>>>>>> 9b139ba2
 
     pprint(kwargs)
     tune.run(**kwargs)
