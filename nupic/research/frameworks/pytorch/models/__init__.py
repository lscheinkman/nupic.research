--- conflicted
+++ resolved
@@ -37,9 +37,5 @@
     se_resnext50_32x4d,
     xception
 )
-<<<<<<< HEAD
-from .common_models import StandardMLP, OmniglotCNN
-from .cl_models import EWCNetwork
-=======
 from .common_models import StandardMLP, OMLNetwork, OmniglotCNN, MetaContinualLearningMLP
->>>>>>> 9ac90b24
+from .cl_models import EWCNetwork