--- conflicted
+++ resolved
@@ -78,10 +78,8 @@
         self.lr_sweep_range = config.get("lr_sweep_range", [1e-1, 1e-2, 1e-3, 1e-4])
         self.num_lr_search_runs = config.get("num_lr_search_runs", 5)
         self.num_meta_testing_runs = config.get("num_meta_testing_runs", 15)
-<<<<<<< HEAD
         self.num_meta_test_classes = config.get("num_meta_test_classes",
                                                 [10, 50, 100, 200, 600])
-=======
 
         # Resolve the names of the meta-test training params.
         assert "test_train_params" in config
@@ -101,7 +99,6 @@
         )
         self.output_param_names = list(output_named_params.keys())
         self.logger.info(f"Setup: output_param_names={self.output_param_names}")
->>>>>>> f8d0233c
 
     def create_loaders(self, config):
         super().create_loaders(config)
