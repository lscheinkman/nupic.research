--- conflicted
+++ resolved
@@ -179,11 +179,7 @@
     data = []
     for row in response:
         # Normalize nested dicts in '_source' such as 'config' or 'git'
-<<<<<<< HEAD
-        source = json_normalize(row)
-=======
         source = json_normalize(row["_source"]) if "_source" in row else {}
->>>>>>> f6fe2d22
 
         # Squeeze scalar fields returned as arrays in the response by the search API
         fields = row.get("fields", {})
