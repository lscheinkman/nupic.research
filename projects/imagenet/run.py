--- conflicted
+++ resolved
@@ -63,16 +63,13 @@
                         help="How often to checkpoint (epochs)")
     parser.add_argument("--profile", action="store_true",
                         help="Enable torch.autograd.profiler.profile during training")
-<<<<<<< HEAD
+    parser.add_argument("-t", "--create_sigopt", action="store_true",
+                        help="Create a new sigopt experiment using the config")
     parser.add_argument("--raysgd", action="store_true",
                         help="Train using RaySGD")
     parser.add_argument("--affinity", action="store_true",
                         help="Group trial into nodes as much as possible")
 
-=======
-    parser.add_argument("-t", "--create_sigopt", action="store_true",
-                        help="Create a new sigopt experiment using the config")
->>>>>>> 9b139ba2
     parser.add_argument(
         "-a", "--redis-address",
         default="{}:6379".format(socket.gethostbyname(socket.gethostname())),
